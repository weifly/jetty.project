--- conflicted
+++ resolved
@@ -580,30 +580,17 @@
     @Override
     public void doStart()
     throws Exception
-<<<<<<< HEAD
-    {
-        initializeDatabase();
-        prepareTables();
-        super.doStart();
-        if (LOG.isDebugEnabled())
-=======
     {           
         initializeDatabase();
         prepareTables();   
-        cleanExpiredSessions();
         super.doStart();
         if (LOG.isDebugEnabled()) 
->>>>>>> 4a562f8d
             LOG.debug("Scavenging interval = "+getScavengeInterval()+" sec");
         _timer=new Timer("JDBCSessionScavenger", true);
         setScavengeInterval(getScavengeInterval());
     }
 
-<<<<<<< HEAD
-    /**
-=======
-    /** 
->>>>>>> 4a562f8d
+    /**
      * Stop the scavenger.
      */
     @Override
